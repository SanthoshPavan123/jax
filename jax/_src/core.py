--- conflicted
+++ resolved
@@ -2982,18 +2982,6 @@
 shard_aval_handlers = {}  # type: ignore
 unshard_aval_handlers = {}  # type: ignore
 
-<<<<<<< HEAD
-# ----------- backwards compatibility shims. TODO: remove all these  -----------
-
-def find_top_trace(*_):
-  return trace_ctx.trace
-
-@dataclass
-class ThreadLocalStateShim:
-  trace_state : TracingContext
-
-thread_local_state = ThreadLocalStateShim(trace_ctx)
-=======
 # ----------------- external APIs for querying tracing context -----------------
 
 # TODO(dougalm, jakevdp): expose these via jax.extend
@@ -3042,5 +3030,4 @@
   return 'BatchTrace' in str(thread_local_state.trace_state.trace_stack)
 
 def unsafe_get_axis_names() -> list[str]:
-  return [axis.name for axis in thread_local_state.trace_state.axis_env]
->>>>>>> 85a466d7
+  return [axis.name for axis in thread_local_state.trace_state.axis_env]